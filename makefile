# -*- makefile -*-
# this makefile controls the build and packaging of weewx
# Copyright 2013 Matthew Wall

# if you do not want to sign the packages, set SIGN to 0
SIGN=1

# WWW server
WEEWX_COM=weewx.com

# location of the html documentation
WEEWX_HTMLDIR=/var/www/html
# location of weewx downloads
WEEWX_DOWNLOADS=$(WEEWX_HTMLDIR)/downloads
# location for staging weewx package uploads
WEEWX_STAGING=$(WEEWX_HTMLDIR)/downloads/development_versions

# extract version to be used in package controls and labels
VERSION=$(shell grep "__version__.*=" bin/weewx/__init__.py | sed -e 's/__version__=//' | sed -e 's/"//g')
# just the major.minor part of the version
MMVERSION:=$(shell echo "$(VERSION)" | sed -e 's%.[0-9a-z]*$$%%')

CWD = $(shell pwd)
BLDDIR=build
DSTDIR=dist

PYTHON=python

all: help

help: info
	@echo "options include:"
	@echo "          info  display values of variables we care about"
	@echo "       install  run the generic python install"
	@echo "       version  get version from __init__ and insert elsewhere"
	@echo ""
	@echo "    readme.txt  create README.txt suitable for distribution"
	@echo " deb-changelog  prepend stub changelog entry for deb"
	@echo " rpm-changelog  prepend stub changelog entry for rpm"
	@echo ""
	@echo "   src-package  create source tarball suitable for distribution"
	@echo "   deb-package  create .deb package"
	@echo "   rpm-package  create .rpm package"
	@echo ""
	@echo "     check-deb  check the deb package"
	@echo "     check-rpm  check the rpm package"
	@echo "    check-docs  run weblint on the docs"
	@echo ""
	@echo "    upload-src  upload the src package"
	@echo "    upload-deb  upload the deb package"
	@echo "   upload-rhel  upload the redhat rpm package"
	@echo "   upload-suse  upload the suse rpm package"
	@echo " upload-readme  upload the README.txt"
	@echo ""
	@echo "   upload-docs  upload docs to weewx.com"
	@echo ""
	@echo "       release  rearrange files on the download server"
	@echo ""
	@echo "          test  run all unit tests"
	@echo "                SUITE=path/to/foo.py to run only foo tests"
	@echo "    test-clean  remove test databases. recommended when switching between python 2 and 3"

info:
	@echo "     VERSION: $(VERSION)"
	@echo "   MMVERSION: $(MMVERSION)"
	@echo "         CWD: $(CWD)"
	@echo "   UPLOADDIR: $(UPLOADDIR)"
	@echo "        USER: $(USER)"
	@echo "  WWW SERVER: $(WEEWX_COM)"

realclean:
	rm -f MANIFEST
	rm -rf build
	rm -rf dist

check-docs:
	weblint docs/*.htm

# if no suite is specified, find all test suites in the source tree
ifndef SUITE
SUITE=`find bin -name "test_*.py"`
endif
test:
	@rm -f $(BLDDIR)/test-results
	@mkdir -p $(BLDDIR)
	@for f in $(SUITE); do \
  echo running $$f; \
  echo $$f >> $(BLDDIR)/test-results; \
  PYTHONPATH="bin:examples" $(PYTHON) $$f >> $(BLDDIR)/test-results 2>&1; \
  echo >> $(BLDDIR)/test-results; \
done
	@grep "ERROR:\|FAIL:" $(BLDDIR)/test-results || echo "no failures"
	@grep "skipped=" $(BLDDIR)/test-results || echo "no tests were skipped"
	@echo "see $(BLDDIR)/test-results for output from the tests"

test-setup:
	bin/weedb/test/setup_mysql

TESTDIR=/var/tmp/weewx_test
MYSQLCLEAN="drop database test_weewx;\n\
drop database test_alt_weewx;\n\
drop database test_sim;\n\
drop database test_weewx1;\n"
test-clean:
	rm -rf $(TESTDIR)
	echo $(MYSQLCLEAN) | mysql --user=weewx --password=weewx --force >/dev/null 2>&1
<<<<<<< HEAD
	rm -f /var/tmp/sqdb1.sdb >/dev/null 2>&1
=======
	rm -f /var/tmp/sqdb1.sdb
>>>>>>> 40aebfd6

install:
	./setup.py --install

SRCPKG=weewx-$(VERSION).tar.gz
src-package $(DSTDIR)/$(SRCPKG): MANIFEST.in
	rm -f MANIFEST
	./setup.py sdist

# upload the source tarball to the web site
upload-src:
	scp $(DSTDIR)/$(SRCPKG) $(USER)@$(WEEWX_COM):$(WEEWX_STAGING)

# upload docs to the web site
upload-docs:
	rsync -arv docs $(USER)@$(WEEWX_COM):$(WEEWX_HTMLDIR)

# create the README.txt for uploading
README_HEADER="\
--------------------\n\
weewx packages      \n\
--------------------\n\
\n\
$(DEBPKG)\n\
   for Debian, Ubuntu, Mint, including Raspberry Pi\n\
\n\
weewx-$(RPMVER).rhel.$(RPMARCH).rpm\n\
   for Redhat, CentOS, Fedora\n\
\n\
weewx-$(RPMVER).suse.$(RPMARCH).rpm\n\
   for SuSE, OpenSuSE\n\
\n\
$(SRCPKG)\n\
   for all operating systems including Linux, BSD, MacOSX\n\
   this is the best choice if you intend to customize weewx\n\
\n\
--------------------\n\
weewx change history\n\
--------------------\n"
readme.txt: docs/changes.txt
	mkdir -p $(DSTDIR)
	rm -f $(DSTDIR)/README.txt
	echo $(README_HEADER) > $(DSTDIR)/README.txt
	pkg/mkchangelog.pl --ifile docs/changes.txt >> $(DSTDIR)/README.txt

upload-readme: readme.txt
	scp $(DSTDIR)/README.txt $(USER)@$(WEEWX_COM):$(WEEWX_STAGING)

# update the version in all relevant places
VDOCS=readme.htm customizing.htm devnotes.htm hardware.htm usersguide.htm upgrading.htm utilities.htm
VCONFIGS=weewx.conf bin/weecfg/tests/expected/weewx39_user_expected.conf
version:
	for f in $(VDOCS); do \
  sed -e 's/^Version: [0-9].*/Version: $(MMVERSION)/' docs/$$f > docs/$$f.tmp; \
  mv docs/$$f.tmp docs/$$f; \
done
	for f in $(VCONFIGS); do \
  sed -e 's/version = .*/version = $(VERSION)/' $$f > $$f.tmp; \
  mv $$f.tmp $$f; \
done

DEBREVISION=1
DEBVER=$(VERSION)-$(DEBREVISION)
# add a skeleton entry to deb changelog
deb-changelog:
	if [ "`grep $(DEBVER) pkg/debian/changelog`" = "" ]; then \
  pkg/mkchangelog.pl --action stub --format debian --release-version $(DEBVER) > pkg/debian/changelog.new; \
  cat pkg/debian/changelog >> pkg/debian/changelog.new; \
  mv pkg/debian/changelog.new pkg/debian/changelog; \
fi

# use dpkg-buildpackage to create the debian package
# -us -uc - skip gpg signature on .dsc and .changes
# the latest version in the debian changelog must match the packaging version
DEBARCH=all
DEBBLDDIR=$(BLDDIR)/weewx-$(VERSION)
DEBPKG=weewx_$(DEBVER)_$(DEBARCH).deb
ifneq ("$(SIGN)","1")
DPKG_OPT=-us -uc
endif
deb-package: $(DSTDIR)/$(SRCPKG)
	mkdir -p $(BLDDIR)
	cp $(DSTDIR)/$(SRCPKG) $(BLDDIR)
	(cd $(BLDDIR); tar xvfz $(SRCPKG))
	(cd $(BLDDIR); mv $(SRCPKG) weewx_$(VERSION).orig.tar.gz)
	rm -rf $(DEBBLDDIR)/debian
	mkdir -m 0755 $(DEBBLDDIR)/debian
	mkdir -m 0755 $(DEBBLDDIR)/debian/source
	cp pkg/debian/changelog $(DEBBLDDIR)/debian
	cp pkg/debian/compat $(DEBBLDDIR)/debian
	cp pkg/debian/conffiles $(DEBBLDDIR)/debian
	cp pkg/debian/config $(DEBBLDDIR)/debian
	cp pkg/debian/control $(DEBBLDDIR)/debian
	cp pkg/debian/copyright $(DEBBLDDIR)/debian
	cp pkg/debian/postinst $(DEBBLDDIR)/debian
	cp pkg/debian/postrm $(DEBBLDDIR)/debian
	cp pkg/debian/preinst $(DEBBLDDIR)/debian
	cp pkg/debian/prerm $(DEBBLDDIR)/debian
	cp pkg/debian/rules $(DEBBLDDIR)/debian
	cp pkg/debian/source/format $(DEBBLDDIR)/debian/source
	cp pkg/debian/templates $(DEBBLDDIR)/debian
	(cd $(DEBBLDDIR); dpkg-buildpackage $(DPKG_OPT))
	mkdir -p $(DSTDIR)
	mv $(BLDDIR)/$(DEBPKG) $(DSTDIR)

# run lintian on the deb package
check-deb:
	lintian -Ivi $(DSTDIR)/$(DEBPKG)

upload-deb:
	scp $(DSTDIR)/$(DEBPKG) $(USER)@$(WEEWX_COM):$(WEEWX_STAGING)

RPMREVISION=1
RPMVER=$(VERSION)-$(RPMREVISION)
# add a skeleton entry to rpm changelog
rpm-changelog:
	if [ "`grep $(RPMVER) pkg/changelog.rpm`" = "" ]; then \
  pkg/mkchangelog.pl --action stub --format redhat --release-version $(RPMVER) > pkg/changelog.rpm.new; \
  cat pkg/changelog.rpm >> pkg/changelog.rpm.new; \
  mv pkg/changelog.rpm.new pkg/changelog.rpm; \
fi

# use rpmbuild to create the rpm package
RPMARCH=noarch
RPMOS=$(shell if [ -f /etc/SuSE-release ]; then echo .suse; else echo .rhel; fi)
RPMBLDDIR=$(BLDDIR)/weewx-$(RPMVER)$(RPMOS).$(RPMARCH)
RPMPKG=weewx-$(RPMVER)$(RPMOS).$(RPMARCH).rpm
rpm-package: $(DSTDIR)/$(SRCPKG)
	rm -rf $(RPMBLDDIR)
	mkdir -p -m 0755 $(RPMBLDDIR)
	mkdir -p -m 0755 $(RPMBLDDIR)/BUILD
	mkdir -p -m 0755 $(RPMBLDDIR)/BUILDROOT
	mkdir -p -m 0755 $(RPMBLDDIR)/RPMS
	mkdir -p -m 0755 $(RPMBLDDIR)/SOURCES
	mkdir -p -m 0755 $(RPMBLDDIR)/SPECS
	mkdir -p -m 0755 $(RPMBLDDIR)/SRPMS
	sed -e 's%Version:.*%Version: $(VERSION)%' \
            -e 's%RPMREVISION%$(RPMREVISION)%' \
            pkg/weewx.spec.in > $(RPMBLDDIR)/SPECS/weewx.spec
	cat pkg/changelog.rpm >> $(RPMBLDDIR)/SPECS/weewx.spec
	cp dist/weewx-$(VERSION).tar.gz $(RPMBLDDIR)/SOURCES
	rpmbuild -ba --clean --define '_topdir $(CWD)/$(RPMBLDDIR)' --target noarch $(CWD)/$(RPMBLDDIR)/SPECS/weewx.spec
	mkdir -p $(DSTDIR)
	mv $(RPMBLDDIR)/RPMS/$(RPMARCH)/$(RPMPKG) $(DSTDIR)
#	mv $(RPMBLDDIR)/SRPMS/weewx-$(RPMVER)$(RPMOS).src.rpm $(DSTDIR)
ifeq ("$(SIGN)","1")
	rpm --addsign $(DSTDIR)/$(RPMPKG)
#	rpm --addsign $(DSTDIR)/weewx-$(RPMVER)$(RPMOS).src.rpm
endif

# run rpmlint on the redhat package
check-rpm:
	rpmlint $(DSTDIR)/$(RPMPKG)

upload-rpm:
	scp $(DSTDIR)/$(RPMPKG) $(USER)@$(WEEWX_COM):$(WEEWX_STAGING)

upload-rhel:
	make upload-rpm RPMOS=.rhel

upload-suse:
	make upload-rpm RPMOS=.suse

# shortcut to upload all packages from a single machine
DEB_PKG=weewx_$(DEBVER)_$(DEBARCH).deb
RHEL_PKG=weewx-$(RPMVER).rhel.$(RPMARCH).rpm
SUSE_PKG=weewx-$(RPMVER).suse.$(RPMARCH).rpm
upload-pkgs:
	scp $(DSTDIR)/$(DEB_PKG) $(DSTDIR)/$(RHEL_PKG) $(DSTDIR)/$(SUSE_PKG) $(USER)@$(WEEWX_COM):$(WEEWX_STAGING)

# move files from the upload directory to the release directory and set up the
# symlinks to them from the download root directory
DEVDIR=$(WEEWX_DOWNLOADS)/development_versions
RELDIR=$(WEEWX_DOWNLOADS)/released_versions
ARTIFACTS=$(DEB_PKG) $(RHEL_PKG) $(SUSE_PKG) $(SRCPKG)
release:
	ssh $(USER)@$(WEEWX_COM) "for f in $(ARTIFACTS); do if [ -f $(DEVDIR)/\$$f ]; then mv $(DEVDIR)/\$$f $(RELDIR); fi; done"
	ssh $(USER)@$(WEEWX_COM) "rm -f $(WEEWX_DOWNLOADS)/weewx*"
	ssh $(USER)@$(WEEWX_COM) "for f in $(ARTIFACTS); do if [ -f $(RELDIR)/\$$f ]; then ln -s released_versions/\$$f $(WEEWX_DOWNLOADS); fi; done"
	ssh $(USER)@$(WEEWX_COM) "if [ -f $(DEVDIR)/README.txt ]; then mv $(DEVDIR)/README.txt $(WEEWX_DOWNLOADS); fi"
	ssh $(USER)@$(WEEWX_COM) "chmod 664 $(WEEWX_DOWNLOADS)/released_versions/weewx?$(VERSION)*"

# make local copy of the published apt repository
pull-apt-repo:
	mkdir -p ~/.aptly
	rsync -arv $(USER)@$(WEEWX_COM):$(WEEWX_HTMLDIR)/aptly-test/ ~/.aptly

# add the latest version to the local apt repo using aptly
update-apt-repo:
	aptly repo add weewx $(DSTDIR)/$(DEBPKG)
	aptly snapshot create weewx-$(VERSION) from repo weewx
	aptly -architectures="all" publish switch squeeze weewx-$(VERSION)

# publish apt repo changes to the public weewx apt repo
push-apt-repo:
	rsync -arv ~/.aptly/ $(USER)@$(WEEWX_COM):$(WEEWX_HTMLDIR)/aptly-test

# run perlcritic to ensure clean perl code.  put these in ~/.perlcriticrc:
# [-CodeLayout::RequireTidyCode]
# [-Modules::ProhibitExcessMainComplexity]
# [-Modules::RequireVersionVar]
critic:
	perlcritic -1 --verbose 8 pkg/mkchangelog.pl

cloc:
	cloc bin
	@for d in weecfg weedb weeutil weewx; do \
  cloc bin/$$d/tests; \
done<|MERGE_RESOLUTION|>--- conflicted
+++ resolved
@@ -104,11 +104,7 @@
 test-clean:
 	rm -rf $(TESTDIR)
 	echo $(MYSQLCLEAN) | mysql --user=weewx --password=weewx --force >/dev/null 2>&1
-<<<<<<< HEAD
-	rm -f /var/tmp/sqdb1.sdb >/dev/null 2>&1
-=======
 	rm -f /var/tmp/sqdb1.sdb
->>>>>>> 40aebfd6
 
 install:
 	./setup.py --install
