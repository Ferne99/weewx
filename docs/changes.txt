--- conflicted
+++ resolved
@@ -1,7 +1,6 @@
 weewx change history
 --------------------
 
-<<<<<<< HEAD
 x.x.x XX/XX/XXXX
 
 New default skin called Seasons.
@@ -14,8 +13,6 @@
 configuration in the weewx configuration, in which case the skin configuration
 is not necessary.
 
-3.8.1 XX/XX/XXXX
-=======
 3.8.2 08/15/2018
 
 Added flag to weewx-multi init script to prevent systemd from breaking it.
@@ -26,7 +23,6 @@
 Fixes issue #336.
 
 3.8.1 06/27/2018
->>>>>>> 750577b7
 
 Map cc3000 backup battery to consBatteryVoltage and station battery to
 supplyVoltage to more accurately reflect the battery functions.
