--- conflicted
+++ resolved
@@ -24,7 +24,9 @@
 Plots longer than two years now use an x-axis increment of one year. Thanks to
 user Olivier!
 
-<<<<<<< HEAD
+The WS1 driver now retries connection if it fails. Thanks to user 
+Kevin Caccamo! PR #112.
+
 Major update to the CC3000 driver:
  - reading historical records is more robust
  - added better error handling and reporting
@@ -35,10 +37,6 @@
  - added transmitter channel in station diagnostics
  - added option to set/get channel, baro offset
  - added option to reset rain counter
-=======
-The WS1 driver now retries connection if it fails. Thanks to user 
-Kevin Caccamo! PR #112.
->>>>>>> f60a1a4c
 
 
 3.5.0 03/13/2016
