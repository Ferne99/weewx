--- conflicted
+++ resolved
@@ -450,13 +450,10 @@
             self.archive_delay = 15
             software_interval = 300
             self.loop_hilo = True
-<<<<<<< HEAD
+            self.record_augmentation = True
         
         # Initialize the accumulator configuration information:
         weewx.accum.initialize(config_dict)
-=======
-            self.record_augmentation = True
->>>>>>> e9ad1dd4
             
         syslog.syslog(syslog.LOG_INFO, "engine: Archive will use data binding %s" % self.data_binding)
         
