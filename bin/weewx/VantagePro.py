--- conflicted
+++ resolved
@@ -181,16 +181,6 @@
     def close(self):
         try:
             # This will cancel any pending loop:
-<<<<<<< HEAD
-            _wakeup_console(self.serial_port)
-        except:
-            pass
-        try:
-            self.serial_port.close()
-        except:
-            pass
-        
-=======
             self.wakeup_console()
         except:
             pass
@@ -222,7 +212,6 @@
         """Read bytes from WeatherLinkIP"""
         return self.socket.recv(4096)
 
->>>>>>> 89ef9667
 class VantagePro (object) :
     """Class that represents a connection to a VantagePro console.
     
